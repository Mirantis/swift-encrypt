--- conflicted
+++ resolved
@@ -28,11 +28,8 @@
 from urllib import unquote, quote
 import uuid
 import functools
-<<<<<<< HEAD
 from gettext import gettext as _
-=======
 from hashlib import md5
->>>>>>> 90589b0b
 
 from eventlet import sleep
 from eventlet.timeout import Timeout
